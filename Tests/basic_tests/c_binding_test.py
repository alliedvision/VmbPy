--- conflicted
+++ resolved
@@ -245,11 +245,7 @@
 
     def test_call_vimba_c_valid(self):
         # Expectation for valid call: No exceptions, no errors
-<<<<<<< HEAD
         expected_ver_info = (1, 9, 0)
-=======
-        expected_ver_info = (1, 8, 1)
->>>>>>> 8c58f707
         ver_info = VmbVersionInfo()
 
         call_vimba_c('VmbVersionQuery', byref(ver_info), sizeof(ver_info))
